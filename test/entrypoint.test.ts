--- conflicted
+++ resolved
@@ -24,16 +24,13 @@
   deployEntryPoint,
   getBalance, objdump
 } from "./testutils";
-import {fillAndSign} from "../src/userop/UserOp";
-import {UserOperation} from "../src/userop/UserOperation";
+import {fillAndSign} from "../src";
+import {UserOperation} from "../src";
 import {PopulatedTransaction} from "ethers/lib/ethers";
 import {ethers} from 'hardhat'
 import {parseEther} from "ethers/lib/utils";
-<<<<<<< HEAD
+import {debugTransaction} from './debugTx';
 import {AddressZero, rethrow} from "../src/userop/utils";
-=======
-import {debugTransaction} from './debugTx';
->>>>>>> a899fcc2
 
 describe("EntryPoint", function () {
 
@@ -65,8 +62,8 @@
   describe('Stake Management', () => {
 
     //compare as strings
-    function str(obj:any) {
-      return JSON.stringify(objdump(obj),null,2)
+    function str(obj: any) {
+      return JSON.stringify(objdump(obj), null, 2)
     }
 
     let addr: string
@@ -88,21 +85,12 @@
       })
       it('should report "staked" state', async () => {
         expect(await entryPoint.isPaymasterStaked(addr, 0)).to.eq(true)
-<<<<<<< HEAD
-        const {stake, withdrawStake, withdrawBlock} = await entryPoint.getStakeInfo(addr)
-        expect(str({stake, withdrawStake, withdrawBlock})).to.eq(str({
-          stake: parseEther('2'),
-          withdrawStake: BigNumber.from(0),
-          withdrawBlock: 0
-        }))
-=======
         const {stake, withdrawStake, withdrawTime} = await entryPoint.getStakeInfo(addr)
-        expect({stake, withdrawStake, withdrawTime}).to.eql({
+        expect(str({stake, withdrawStake, withdrawTime})).to.eq(str({
           stake: parseEther('2'),
           withdrawStake: BigNumber.from(0),
           withdrawTime: 0
-        })
->>>>>>> a899fcc2
+        }))
       })
 
 
@@ -124,23 +112,13 @@
           expect(await entryPoint.isPaymasterStaked(addr, TWO_ETH)).to.eq(false)
         })
         it('should report unstake state', async () => {
-<<<<<<< HEAD
-          const withdrawBlock1 = await ethers.provider.getBlockNumber() + unstakeDelayBlocks
-          const {stake, withdrawStake, withdrawBlock} = await entryPoint.getStakeInfo(addr)
-          expect(str({stake, withdrawStake, withdrawBlock})).to.eql(str({
-            stake: BigNumber.from(0),
-            withdrawStake: parseEther('3'),
-            withdrawBlock: withdrawBlock1
-          }))
-=======
           const withdrawTime1 = await ethers.provider.getBlock('latest').then(block => block.timestamp) + unstakeDelaySec
           const {stake, withdrawStake, withdrawTime} = await entryPoint.getStakeInfo(addr)
-          expect({stake, withdrawStake, withdrawTime}).to.eql({
+          expect(str({stake, withdrawStake, withdrawTime})).to.eql(str({
             stake: BigNumber.from(0),
             withdrawStake: parseEther('3'),
             withdrawTime: withdrawTime1
-          })
->>>>>>> a899fcc2
+          }))
           expect(await entryPoint.isPaymasterStaked(addr, TWO_ETH)).to.eq(false)
         })
         it('should fail to withdraw before unlock timeout', async () => {
@@ -162,21 +140,12 @@
 
               await ethersSigner.sendTransaction({to: addr})
               await entryPoint.addStake(2, {value: ONE_ETH})
-<<<<<<< HEAD
-              const {stake, withdrawStake, withdrawBlock} = await entryPoint.getStakeInfo(addr)
-              expect(str({stake, withdrawStake, withdrawBlock})).to.eql(str({
-                stake: parseEther('4'),
-                withdrawStake: parseEther('0'),
-                withdrawBlock: 0
-              }))
-=======
               const {stake, withdrawStake, withdrawTime} = await entryPoint.getStakeInfo(addr)
-              expect({stake, withdrawStake, withdrawTime}).to.eql({
+              expect(str({stake, withdrawStake, withdrawTime})).to.eql(str({
                 stake: parseEther('4'),
                 withdrawStake: parseEther('0'),
                 withdrawTime: 0
-              })
->>>>>>> a899fcc2
+              }))
             } finally {
               await ethers.provider.send('evm_revert', [snap])
             }
@@ -195,19 +164,11 @@
             expect(await ethers.provider.getBalance(addr1)).to.eq(withdrawStake)
             const {stake, withdrawStake: withdrawStakeAfter, withdrawTime} = await entryPoint.getStakeInfo(addr)
 
-<<<<<<< HEAD
-            expect(str({stake, withdrawStakeAfter, withdrawBlock})).to.eql(str({
-              stake: BigNumber.from(0),
-              withdrawStakeAfter: BigNumber.from(0),
-              withdrawBlock: 0
-            }))
-=======
-            expect({stake, withdrawStakeAfter, withdrawTime}).to.eql({
+            expect(str({stake, withdrawStakeAfter, withdrawTime})).to.eql(str({
               stake: BigNumber.from(0),
               withdrawStakeAfter: BigNumber.from(0),
               withdrawTime: 0
-            })
->>>>>>> a899fcc2
+            }))
           })
           it('should fail to withdraw again', async () => {
             await expect(entryPoint.withdrawStake(AddressZero)).to.revertedWith('no unlocked stake')
