--- conflicted
+++ resolved
@@ -16,11 +16,7 @@
   fund,
   getAccountAddress,
   getAccountInitCode,
-<<<<<<< HEAD
-  getBalance, AddressZero, binarySearchLowestValue, packEvents
-=======
-  getBalance, deployEntryPoint
->>>>>>> 3a6b2708
+  getBalance, AddressZero, binarySearchLowestValue, packEvents, deployEntryPoint
 } from './testutils'
 
 import { fillAndSign, simulateHandleOp, simulateValidation } from './UserOp'
@@ -230,7 +226,7 @@
       // fill op, with arbitrary signer
       const op1 = await fillAndSign(op, createAccountOwner(), entryPoint)
 
-      const simulateWithValidation = async (n: number): Promise<IEntryPointSimulations.ExecutionResultStructOutput> =>
+      const simulateWithValidation = async (n: number): Promise<IEntryPointSimulations.SimulateHandleOpResultStructOutput> =>
         simulateHandleOp({ ...op1, verificationGasLimit: n }, AddressZero, '0x', entryPoint.address)
 
       const sim = await simulateWithValidation(1e6)
