--- conflicted
+++ resolved
@@ -1,22 +1,17 @@
 import {ethers} from "hardhat";
-<<<<<<< HEAD
-import {parseEther} from "ethers/lib/utils";
-import {BigNumberish, Contract, ContractReceipt, Event, Wallet} from "ethers";
-import {EntryPoint, EntryPoint__factory, IERC20, SimpleWallet__factory} from '../typechain-types'
-=======
-import {arrayify, defaultAbiCoder, hexConcat, parseEther, solidityKeccak256} from "ethers/lib/utils";
-import {BigNumber, BigNumberish, Contract, ContractReceipt, Wallet} from "ethers";
-import {IERC20} from '../typechain'
->>>>>>> bfc7ed72
 import {BytesLike} from "@ethersproject/bytes";
 import {expect} from "chai";
-import {callDataCost, decodeRevertReason, rethrow} from "../src/userop/utils";
+import {decodeRevertReason, rethrow} from "../src/userop/utils";
 import {debugTransaction} from "./debugTx";
-<<<<<<< HEAD
+import {arrayify, keccak256, parseEther} from "ethers/lib/utils";
+import {BigNumber, BigNumberish, Contract, ContractReceipt, Event, Wallet} from "ethers";
+import {
+  EntryPoint,
+  EntryPoint__factory,
+  IERC20,
+  SimpleWallet__factory
+} from '../typechain-types'
 import {entryPointDeployer} from "../src";
-=======
-import {keccak256} from "ethereumjs-util";
->>>>>>> bfc7ed72
 
 export const HashZero = ethers.constants.HashZero
 export const ONE_ETH = parseEther('1');
@@ -57,7 +52,8 @@
 }
 
 
-let counter=0
+let counter = 0
+
 //create non-random account, so gas calculations are deterministic
 export function createWalletOwner(): Wallet {
   const privateKey = keccak256(Buffer.from(arrayify(BigNumber.from(++counter))))
@@ -65,8 +61,6 @@
   // return new ethers.Wallet('0x'.padEnd(66, privkeyBase), ethers.provider);
 }
 
-<<<<<<< HEAD
-=======
 export function createAddress(): string {
   return createWalletOwner().address
 }
@@ -77,7 +71,6 @@
     .reduce((sum, x) => sum + x)
 }
 
->>>>>>> bfc7ed72
 export async function calcGasUsage(rcpt: ContractReceipt, entryPoint: EntryPoint, beneficiaryAddress?: string) {
   const actualGas = await rcpt.gasUsed
   const logs = await entryPoint.queryFilter(entryPoint.filters.UserOperationEvent(), rcpt.blockHash)
@@ -171,6 +164,6 @@
 
 export async function deployEntryPoint(paymasterStake: BigNumberish, unstakeDelaySecs: BigNumberish): Promise<EntryPoint> {
   let provider = ethers.provider;
-  const addr =  await entryPointDeployer(provider, paymasterStake, unstakeDelaySecs)
+  const addr = await entryPointDeployer(provider, paymasterStake, unstakeDelaySecs)
   return EntryPoint__factory.connect(addr, provider.getSigner())
 }