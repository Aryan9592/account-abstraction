import {ethers} from "hardhat";
import {defaultAbiCoder, hexConcat, parseEther} from "ethers/lib/utils";
<<<<<<< HEAD
import {Contract, ContractReceipt, Event, Wallet} from "ethers";
import {EntryPoint, EntryPoint__factory, IERC20, SimpleWallet__factory} from '../typechain-types'
=======
import {BigNumberish, Contract, ContractReceipt, Wallet} from "ethers";
import {IERC20} from '../typechain'
>>>>>>> a899fcc2
import {BytesLike} from "@ethersproject/bytes";
import {expect} from "chai";
import {Create2Factory} from "../src/Create2Factory";
<<<<<<< HEAD
import {callDataCost, decodeRevertReason, rethrow} from "../src/userop/utils";
import {entryPointDeployer} from "../src";
=======
import {debugTransaction} from "./debugTx";
>>>>>>> a899fcc2

export const HashZero = ethers.constants.HashZero
export const ONE_ETH = parseEther('1');
export const TWO_ETH = parseEther('2');

export const tostr = (x: any) => x != null ? x.toString() : 'null'

export function tonumber(x: any): number {

  try {
    return parseFloat(x.toString())
  } catch (e) {
    console.log('=== failed to parseFloat:', x, (e as any).message)
    return NaN
  }
}

//just throw 1eth from account[0] to the given address (or contract instance)
export async function fund(contractOrAddress: string | Contract, amountEth = '1') {
  let address: string
  if (typeof contractOrAddress == 'string') {
    address = contractOrAddress
  } else {
    address = contractOrAddress.address
  }
  await ethers.provider.getSigner().sendTransaction({to: address, value: parseEther(amountEth)})
}

export async function getBalance(address: string): Promise<number> {
  const balance = await ethers.provider.getBalance(address)
  return parseInt(balance.toString())
}

export async function getTokenBalance(token: IERC20, address: string): Promise<number> {
  const balance = await token.balanceOf(address)
  return parseInt(balance.toString())
}


export function createWalletOwner(privkeyBase?: string): Wallet {
  const ran = ethers.Wallet.createRandom()
  return new ethers.Wallet(ran.privateKey, ethers.provider)
  // return new ethers.Wallet('0x'.padEnd(66, privkeyBase), ethers.provider);
}

export async function calcGasUsage(rcpt: ContractReceipt, entryPoint: EntryPoint, redeemerAddress?: string) {
  const actualGas = await rcpt.gasUsed
  const logs = await entryPoint.queryFilter(entryPoint.filters.UserOperationEvent(), rcpt.blockHash)
  const {actualGasCost, actualGasPrice} = logs[0].args
  console.log('\t== actual gasUsed (from tx receipt)=', actualGas.toString())
  let calculatedGasUsed = actualGasCost.toNumber() / actualGasPrice.toNumber();
  console.log('\t== calculated gasUsed (paid to redeemer)=', calculatedGasUsed)
  const tx = await ethers.provider.getTransaction(rcpt.transactionHash)
  console.log('\t== gasDiff', actualGas.toNumber() - calculatedGasUsed - callDataCost(tx.data))
  if (redeemerAddress != null) {
    expect(await getBalance(redeemerAddress)).to.eq(actualGasCost.toNumber())
  }
}

//helper function to create a constructor call to our wallet.
export function WalletConstructor(entryPoint: string, owner: string): BytesLike {
  return new SimpleWallet__factory().getDeployTransaction(entryPoint, owner).data!
}

let currentNode: string = ''

//basic geth support
// - by default, has a single account. our code needs more.
export async function checkForGeth() {
  // @ts-ignore
  const provider = ethers.provider._hardhatProvider

  currentNode = await provider.request({method: 'web3_clientVersion'})

  //NOTE: must run geth with params:
  // --http.api personal,eth,net,web3
  // --allow-insecure-unlock
  if (currentNode.match(/geth/i)) {
    for (let i = 0; i < 2; i++) {
      const acc = await provider.request({method: 'personal_newAccount', params: ['pass']}).catch(rethrow)
      await provider.request({method: 'personal_unlockAccount', params: [acc, 'pass']}).catch(rethrow)
      await fund(acc)
    }
  }
}

//remove "array" members, convert values to strings.
// so Result obj like
// { '0': "a", '1': 20, first: "a", second: 20 }
// becomes:
// { first: "a", second: "20" }
export function objdump(obj: { [key: string]: any }) {
  return Object.keys(obj)
    .filter(key => !key.match(/^[\d_]/))
    .reduce((set, key) => ({
      ...set,
      [key]: decodeRevertReason(obj[key].toString(), false)
    }), {})
}

export function eventDump(obj: Event | Event[]): any {
  if (Array.isArray(obj)) {
    return obj.map(item => eventDump(item))
  }
  const args = obj.args
  return {
    ev: obj.event,
    ...objdump(args as any)
  }
}

export async function checkForBannedOps(txHash: string, checkPaymaster: boolean) {
  const debugTx = async (hash: string) => ethers.provider.send('debug_traceTransaction', [hash, {
    disableMemory: true,
    disableStorage: true
  }])

  const tx = await debugTransaction(txHash)
  const logs = tx.structLogs
  const balanceOfs = logs.map((op, index) => ({op: op.op, index})).filter(op => op.op == 'SELFBALANCE')
  expect(balanceOfs.length).to.equal(2, "expected exactly 2 calls to SELFBALANCE (Before and after validateUserOp)")
  const validateWalletOps = logs.slice(0, balanceOfs[1].index - 1)
  const validatePaymasterOps = logs.slice(balanceOfs[1].index + 1)
  const ops = validateWalletOps.filter(log => log.depth > 1).map(log => log.op)
  const paymasterOps = validatePaymasterOps.filter(log => log.depth > 1).map(log => log.op)

  expect(ops).to.include('POP', 'not a valid ops list: ' + ops) //sanity
  expect(ops).to.not.include('BASEFEE')
  expect(ops).to.not.include('GASPRICE')
<<<<<<< HEAD
  if ( checkPaymaster) {
=======
  if (checkPaymaster) {
>>>>>>> a899fcc2
    expect(paymasterOps).to.include('POP', 'not a valid ops list: ' + paymasterOps) //sanity
    expect(paymasterOps).to.not.include('BASEFEE')
    expect(paymasterOps).to.not.include('GASPRICE')
  }
}

<<<<<<< HEAD
export async function deployEntryPoint(perOpOverhead: number, unstakeDelayBlocks: number): Promise<EntryPoint> {
  let provider = ethers.provider;
  const addr =  await entryPointDeployer(provider, perOpOverhead, unstakeDelayBlocks)
=======
export async function deployEntryPoint(paymasterStake: BigNumberish, unstakeDelaySecs: BigNumberish): Promise<EntryPoint> {
  let provider = ethers.provider;
  const create2factory = new Create2Factory(provider)
  const epf = new EntryPoint__factory()
  const ctrParams = defaultAbiCoder.encode(['address', 'uint256', 'uint256'],
    [Create2Factory.contractAddress, paymasterStake, unstakeDelaySecs])

  const addr = await create2factory.deploy(hexConcat([epf.bytecode, ctrParams]), 0)
>>>>>>> a899fcc2
  return EntryPoint__factory.connect(addr, provider.getSigner())
}<|MERGE_RESOLUTION|>--- conflicted
+++ resolved
@@ -1,21 +1,12 @@
 import {ethers} from "hardhat";
-import {defaultAbiCoder, hexConcat, parseEther} from "ethers/lib/utils";
-<<<<<<< HEAD
-import {Contract, ContractReceipt, Event, Wallet} from "ethers";
+import {parseEther} from "ethers/lib/utils";
+import {BigNumberish, Contract, ContractReceipt, Event, Wallet} from "ethers";
 import {EntryPoint, EntryPoint__factory, IERC20, SimpleWallet__factory} from '../typechain-types'
-=======
-import {BigNumberish, Contract, ContractReceipt, Wallet} from "ethers";
-import {IERC20} from '../typechain'
->>>>>>> a899fcc2
 import {BytesLike} from "@ethersproject/bytes";
 import {expect} from "chai";
-import {Create2Factory} from "../src/Create2Factory";
-<<<<<<< HEAD
 import {callDataCost, decodeRevertReason, rethrow} from "../src/userop/utils";
+import {debugTransaction} from "./debugTx";
 import {entryPointDeployer} from "../src";
-=======
-import {debugTransaction} from "./debugTx";
->>>>>>> a899fcc2
 
 export const HashZero = ethers.constants.HashZero
 export const ONE_ETH = parseEther('1');
@@ -145,30 +136,15 @@
   expect(ops).to.include('POP', 'not a valid ops list: ' + ops) //sanity
   expect(ops).to.not.include('BASEFEE')
   expect(ops).to.not.include('GASPRICE')
-<<<<<<< HEAD
-  if ( checkPaymaster) {
-=======
   if (checkPaymaster) {
->>>>>>> a899fcc2
     expect(paymasterOps).to.include('POP', 'not a valid ops list: ' + paymasterOps) //sanity
     expect(paymasterOps).to.not.include('BASEFEE')
     expect(paymasterOps).to.not.include('GASPRICE')
   }
 }
 
-<<<<<<< HEAD
-export async function deployEntryPoint(perOpOverhead: number, unstakeDelayBlocks: number): Promise<EntryPoint> {
-  let provider = ethers.provider;
-  const addr =  await entryPointDeployer(provider, perOpOverhead, unstakeDelayBlocks)
-=======
 export async function deployEntryPoint(paymasterStake: BigNumberish, unstakeDelaySecs: BigNumberish): Promise<EntryPoint> {
   let provider = ethers.provider;
-  const create2factory = new Create2Factory(provider)
-  const epf = new EntryPoint__factory()
-  const ctrParams = defaultAbiCoder.encode(['address', 'uint256', 'uint256'],
-    [Create2Factory.contractAddress, paymasterStake, unstakeDelaySecs])
-
-  const addr = await create2factory.deploy(hexConcat([epf.bytecode, ctrParams]), 0)
->>>>>>> a899fcc2
+  const addr =  await entryPointDeployer(provider, paymasterStake, unstakeDelaySecs)
   return EntryPoint__factory.connect(addr, provider.getSigner())
 }