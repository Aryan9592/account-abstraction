import {describe} from 'mocha'
import {Wallet} from "ethers";
import {ethers} from "hardhat";
import {expect} from "chai";
import {
  SimpleWallet,
  SimpleWallet__factory,
  TestUtil,
  TestUtil__factory
<<<<<<< HEAD
} from "../typechain-types";
import {createWalletOwner, fund, getBalance, ONE_ETH} from "./testutils";
import {fillUserOp, packUserOp, signUserOp} from "../src/userop/UserOp";
=======
} from "../typechain";
import {createWalletOwner, getBalance, ONE_ETH} from "./testutils";
import {fillUserOp, getRequestId, packUserOp, signUserOp} from "./UserOp";
>>>>>>> be744f4b
import {parseEther} from "ethers/lib/utils";
import {UserOperation} from "../src/userop/UserOperation";
import {AddressZero} from "../src/userop/utils";


describe("SimpleWallet", function () {

  const entryPoint = '0x'.padEnd(42, '2')
  let accounts: string[]
  let testUtil: TestUtil
  let walletOwner: Wallet
  let ethersSigner = ethers.provider.getSigner();

  before(async function () {

    accounts = await ethers.provider.listAccounts()
    //ignore in geth.. this is just a sanity test. should be refactored to use a single-account mode..
    if (accounts.length < 2) this.skip()
    testUtil = await new TestUtil__factory(ethersSigner).deploy()
    walletOwner = createWalletOwner('2')
  })

  it('owner should be able to call transfer', async () => {
    const wallet = await new SimpleWallet__factory(ethers.provider.getSigner()).deploy(entryPoint, accounts[0])
    await ethersSigner.sendTransaction({from: accounts[0], to: wallet.address, value: parseEther('2')})
    await wallet.transfer(accounts[2], ONE_ETH)
  });
  it('other account should not be able to call transfer', async () => {
    const wallet = await new SimpleWallet__factory(ethers.provider.getSigner()).deploy(entryPoint, accounts[0])
    await expect(wallet.connect(ethers.provider.getSigner(1)).transfer(accounts[2], ONE_ETH))
      .to.be.revertedWith('only owner')
  });

  it('should pack in js the same as solidity', async () => {
    const op = await fillUserOp({sender: accounts[0]})
    const packed = packUserOp(op)
    expect(await testUtil.packUserOp(op)).to.equal(packed)
  });

  describe('#validateUserOp', () => {
    let wallet: SimpleWallet
    let userOp: UserOperation
    let requestId: string
    let preBalance: number
    let expectedPay: number

    let actualGasPrice = 1e9;

    before(async () => {
      //that's the account of ethersSigner
      const entryPoint = accounts[2]
      wallet = await new SimpleWallet__factory(await ethers.getSigner(entryPoint)).deploy(entryPoint, walletOwner.address)
      await ethersSigner.sendTransaction({from: accounts[0], to: wallet.address, value: parseEther('0.2')})
      const callGas = 200000
      const verificationGas = 100000
      const maxFeePerGas = 3e9
      const chainId = await ethers.provider.getNetwork().then(net => net.chainId)

      userOp = signUserOp(fillUserOp({
        sender: wallet.address,
        callGas,
        verificationGas,
        maxFeePerGas,
      }), walletOwner, entryPoint, chainId)

      requestId = await getRequestId(userOp, entryPoint, chainId)

      expectedPay = actualGasPrice * (callGas + verificationGas)

      preBalance = await getBalance(wallet.address)
      const ret = await wallet.validateUserOp(userOp, requestId, expectedPay, {gasPrice: actualGasPrice})
      await ret.wait()
    })

    it('should pay', async () => {

      let prefund = await testUtil.prefund(userOp, {gasPrice: actualGasPrice});
      expect(prefund).to.be.gte(expectedPay);
      const postBalance = await getBalance(wallet.address)
      expect(preBalance - postBalance).to.eql(expectedPay)
    });

    it('should increment nonce', async () => {
      expect(await wallet.nonce()).to.equal(1)
    });
    it('should reject same TX on nonce error', async () => {
      await expect(wallet.validateUserOp(userOp, requestId, 0)).to.revertedWith("invalid nonce")
    });
    it('should reject tx with wrong signature', async () => {
      //validateUserOp doesn't check the actual UserOp for the signature, but relies on the requestId given by
      // the entrypoint
      const wrongRequestId = ethers.constants.HashZero
      await expect(wallet.validateUserOp(userOp, wrongRequestId, 0)).to.revertedWith("wallet: wrong signature")
    });

  })
})<|MERGE_RESOLUTION|>--- conflicted
+++ resolved
@@ -6,19 +6,10 @@
   SimpleWallet,
   SimpleWallet__factory,
   TestUtil,
-  TestUtil__factory
-<<<<<<< HEAD
-} from "../typechain-types";
-import {createWalletOwner, fund, getBalance, ONE_ETH} from "./testutils";
-import {fillUserOp, packUserOp, signUserOp} from "../src/userop/UserOp";
-=======
-} from "../typechain";
+  TestUtil__factory } from '../typechain-types'
+import {parseEther} from "ethers/lib/utils";
 import {createWalletOwner, getBalance, ONE_ETH} from "./testutils";
-import {fillUserOp, getRequestId, packUserOp, signUserOp} from "./UserOp";
->>>>>>> be744f4b
-import {parseEther} from "ethers/lib/utils";
-import {UserOperation} from "../src/userop/UserOperation";
-import {AddressZero} from "../src/userop/utils";
+import {fillUserOp, getRequestId, packUserOp, signUserOp, UserOperation} from "../src";
 
 
 describe("SimpleWallet", function () {
