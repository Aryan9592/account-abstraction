import {describe} from 'mocha'
import {Wallet} from "ethers";
import {ethers} from "hardhat";
import {expect} from "chai";
import {
  SimpleWallet,
  SimpleWallet__factory,
  TestUtil,
<<<<<<< HEAD
  TestUtil__factory } from '../typechain-types'
import {parseEther} from "ethers/lib/utils";
import {createWalletOwner, getBalance, ONE_ETH} from "./testutils";
import {fillUserOp, getRequestId, packUserOp, signUserOp, UserOperation} from "../src";
=======
  TestUtil__factory
} from "../typechain";
import {AddressZero, createWalletOwner, getBalance, HashZero, ONE_ETH} from "./testutils";
import {fillUserOp, getRequestId, packUserOp, signUserOp} from "./UserOp";
import {hexlify, parseEther, splitSignature} from "ethers/lib/utils";
import {UserOperation} from "./UserOperation";
import { Signature, SignatureLike } from '@ethersproject/bytes';
import { ECDSASignature, ecrecover, ecsign } from 'ethereumjs-util';
>>>>>>> a2f4b7be


describe("SimpleWallet", function () {

  const entryPoint = '0x'.padEnd(42, '2')
  let accounts: string[]
  let testUtil: TestUtil
  let walletOwner: Wallet
  let ethersSigner = ethers.provider.getSigner();

  before(async function () {

    accounts = await ethers.provider.listAccounts()
    //ignore in geth.. this is just a sanity test. should be refactored to use a single-account mode..
    if (accounts.length < 2) this.skip()
    testUtil = await new TestUtil__factory(ethersSigner).deploy()
    walletOwner = createWalletOwner()
  })

  interface SigTestParams {
    title: string
    expected: string
    sig: Signature
  }

  function toSignature(sig: ECDSASignature): Signature {
    return splitSignature({
      s: hexlify(sig.s),
      r: hexlify(sig.r),
      v: sig.v
    })
  }
  function toBuffer(data:any): Buffer {
    return Buffer.from(hexlify(data).slice(2), 'hex')
  }

  it('owner should be able to call transfer', async () => {
    const wallet = await new SimpleWallet__factory(ethers.provider.getSigner()).deploy(entryPoint, accounts[0])
    await ethersSigner.sendTransaction({from: accounts[0], to: wallet.address, value: parseEther('2')})
    await wallet.transfer(accounts[2], ONE_ETH)
  });
  it('other account should not be able to call transfer', async () => {
    const wallet = await new SimpleWallet__factory(ethers.provider.getSigner()).deploy(entryPoint, accounts[0])
    await expect(wallet.connect(ethers.provider.getSigner(1)).transfer(accounts[2], ONE_ETH))
      .to.be.revertedWith('only owner')
  });

  it('should pack in js the same as solidity', async () => {
    const op = await fillUserOp({sender: accounts[0]})
    const packed = packUserOp(op)
    expect(await testUtil.packUserOp(op)).to.equal(packed)
  });

  describe('#validateUserOp', () => {
    let wallet: SimpleWallet
    let userOp: UserOperation
    let requestId: string
    let preBalance: number
    let expectedPay: number

    let actualGasPrice = 1e9;

    before(async () => {
      //that's the account of ethersSigner
      const entryPoint = accounts[2]
      wallet = await new SimpleWallet__factory(await ethers.getSigner(entryPoint)).deploy(entryPoint, walletOwner.address)
      await ethersSigner.sendTransaction({from: accounts[0], to: wallet.address, value: parseEther('0.2')})
      const callGas = 200000
      const verificationGas = 100000
      const maxFeePerGas = 3e9
      const chainId = await ethers.provider.getNetwork().then(net => net.chainId)

      userOp = signUserOp(fillUserOp({
        sender: wallet.address,
        callGas,
        verificationGas,
        maxFeePerGas,
      }), walletOwner, entryPoint, chainId)

      requestId = await getRequestId(userOp, entryPoint, chainId)

      expectedPay = actualGasPrice * (callGas + verificationGas)

      preBalance = await getBalance(wallet.address)
      const ret = await wallet.validateUserOp(userOp, requestId, expectedPay, {gasPrice: actualGasPrice})
      await ret.wait()
    })

    it('should pay', async () => {

      let prefund = await testUtil.prefund(userOp, {gasPrice: actualGasPrice});
      expect(prefund).to.be.gte(expectedPay);
      const postBalance = await getBalance(wallet.address)
      expect(preBalance - postBalance).to.eql(expectedPay)
    });

    it('should increment nonce', async () => {
      expect(await wallet.nonce()).to.equal(1)
    });
    it('should reject same TX on nonce error', async () => {
      await expect(wallet.validateUserOp(userOp, requestId, 0)).to.revertedWith("invalid nonce")
    });
    it('should reject tx with wrong signature', async () => {
      //validateUserOp doesn't check the actual UserOp for the signature, but relies on the requestId given by
      // the entrypoint
      const wrongRequestId = ethers.constants.HashZero
      await expect(wallet.validateUserOp(userOp, wrongRequestId, 0)).to.revertedWith("wallet: wrong signature")
    });

  })
})<|MERGE_RESOLUTION|>--- conflicted
+++ resolved
@@ -6,21 +6,15 @@
   SimpleWallet,
   SimpleWallet__factory,
   TestUtil,
-<<<<<<< HEAD
   TestUtil__factory } from '../typechain-types'
+import {AddressZero, createWalletOwner, getBalance, HashZero, ONE_ETH} from "./testutils";
 import {parseEther} from "ethers/lib/utils";
-import {createWalletOwner, getBalance, ONE_ETH} from "./testutils";
-import {fillUserOp, getRequestId, packUserOp, signUserOp, UserOperation} from "../src";
-=======
-  TestUtil__factory
-} from "../typechain";
-import {AddressZero, createWalletOwner, getBalance, HashZero, ONE_ETH} from "./testutils";
-import {fillUserOp, getRequestId, packUserOp, signUserOp} from "./UserOp";
+import {UserOperation} from "./UserOperation";
 import {hexlify, parseEther, splitSignature} from "ethers/lib/utils";
 import {UserOperation} from "./UserOperation";
 import { Signature, SignatureLike } from '@ethersproject/bytes';
 import { ECDSASignature, ecrecover, ecsign } from 'ethereumjs-util';
->>>>>>> a2f4b7be
+import {fillUserOp, getRequestId, packUserOp, signUserOp, UserOperation} from "../src";
 
 
 describe("SimpleWallet", function () {
